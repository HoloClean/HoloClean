from abc import ABCMeta, abstractmethod
import copy
import logging

import pandas as pd
import time
import torch
from torch.utils.data import TensorDataset, DataLoader
from tqdm import tqdm

from ..estimator import Estimator
from utils import dictify_df


class RecurrentLogistic(Estimator, torch.nn.Module):
    """
    RecurrentLogistic is an Estimator that approximates posterior of
    p(v_cur | v_init) by training a logistic regression model to predict the current
    value in a cell given all other initial values using features
    of the other initial values such as co-occurrence.
    """

    def __init__(self, dataset, pruned_domain, active_attrs):
        """
        :param dataset: (Dataset) original dataset
        :param pruned_domain: (dict) of tid -> attr -> value for the domain
        :param active_attrs: (list[str]) attributes that have random values
        """
        torch.nn.Module.__init__(self)
        Estimator.__init__(self, dataset)

        self.dom = pruned_domain
        self.active_attrs = active_attrs

        # self.dom maps tid --> attr --> list of domain values
        # we need to find the number of domain values we will be generating
        # a training sample for.
        self.n_samples = sum(len(dom) for _, attrs in self.dom.items() for _, dom in attrs.items())

        # Make a copy of the raw data as our current data.
        self.cur_df = self.ds.get_raw_data().copy()

        # Generate featurizers for this model.
<<<<<<< HEAD
        self._update_featurizers()
=======
        self._update_featurizers(reuse_stats=True)
>>>>>>> a13d929f

        # Make a copy of the initial featurizers for prediction/test set
        # i.e., we want to use our original co-occurrence statistics.
        self.test_featurizers = [feat.copy() for feat in self.train_featurizers]

        # Use pytorch logistic regression model.
        self._W = torch.nn.Parameter(torch.zeros(self.num_features, 1))
        torch.nn.init.xavier_uniform_(self._W)
        self._B = torch.nn.Parameter(torch.Tensor([1e-6]))
        self._loss = torch.nn.BCELoss()
        self._optimizer = torch.optim.Adam(self.parameters())

    def _update_featurizers(self, reuse_stats=False):
        """
        Reinitialize featurizers that depend on updated current values.

        :param reuse_stats: (bool) reuses frequency and co-occurrence statistics from
            raw Dataset instead of re-computing.
        """

        # Featurizers used for training.
<<<<<<< HEAD
        self.train_featurizers = [
            CooccurAttrFeaturizer(self.cur_df, self.attrs),
=======
        freq, cooccur_freq = None, None
        if reuse_stats:
            _, freq, cooccur_freq = self.ds.get_statistics()

        self.train_featurizers = [
                CooccurAttrFeaturizer(self.cur_df, self.attrs, freq=freq, cooccur_freq=cooccur_freq),
>>>>>>> a13d929f
        ]
        # Initialize featurizers.
        [feat.setup() for feat in self.train_featurizers]

        self.num_features = sum(feat.num_features() for feat in self.train_featurizers)

    def _update_training_data(self):
        """
        _update_training_data (re-)constructs the self._X and self._Y training
        tensors from self.cur_df (DataFrame of current values).
        """
        # Each row corresponds to a possible value for a given attribute and given TID
        self._X = torch.zeros(self.n_samples, self.num_features)
        self._Y = torch.zeros(self.n_samples)

        logging.debug('RecurrentLogistic: featurizing training data...')

        sample_idx = 0
        domain_idx_df = []
        # Iterate through each row and attribute and generate a sample (corresponds
        # to one row of X and Y)
        for row in tqdm(self.cur_df.to_records()):
            for attr in self.active_attrs:
                domain_vals = self.dom[row['_tid_']][attr]
                domain_idx_df += [{'_tid_': row['_tid_'],
                                   'attr': attr,
                                   'val': val}
                                  for val in domain_vals]

                # Initialize our X matrix with features from featurizers.
                feat_tensor = self._gen_train_tensor(row, attr, domain_vals)
                assert(feat_tensor.shape[0] == len(domain_vals))
                self._X[sample_idx:sample_idx+len(domain_vals)] = feat_tensor

                # Target label is our initial value.
                if row[attr] in domain_vals:
                    init_val_idx = domain_vals.index(row[attr])
                    self._Y[sample_idx + init_val_idx] = 1

                sample_idx += len(domain_vals)

<<<<<<< HEAD
        # Map index (along first dimension) in self._X and self._Y to domain values.
=======
        """
        Map index (along first dimension) in self._X and self._Y to domain
        values, that is the dataframe has columns:
            (Index)     |    _tid_      |   attr    |   val

        where the (Index)-th row of self._X/self._Y corresponds to the
        possible/domain value with _tid_, attr, and val.
        """
>>>>>>> a13d929f
        self._domain_idx_df = pd.DataFrame(domain_idx_df)

    def _gen_train_tensor(self, row, attr, values):
        """
        Returns featurized tensor using training corpus (statistics are
        based on current best predicted values).

        :param row: (namedtuple, recarray, dict) current values
        :param attr: (str) attribute for :param values:
        :param values: (list[str]) values to generate features for
        """
        return self._gen_feat_tensor(row, attr, values, self.train_featurizers)

    def _gen_test_tensor(self, row, attr, values):
        """
        Returns featurized tensor using initial corpus (statistics are
        based on initial values).

        :param row: (namedtuple, recarray, dict) current values
        :param attr: (str) attribute for :param values:
        :param values: (list[str]) values to generate features for
        """
        return self._gen_feat_tensor(row, attr, values, self.test_featurizers)

    def _gen_feat_tensor(self, row, attr, values, featurizers):
        """
        :param row: (namedtuple, recarray, dict) current values
        :param attr: (str) attribute for :param values:
        :param values: (list[str]) values to generate features for
        :param featurizers: (list[Featurizer]) featurizers to use
        """
        # Fastpath for 1 featurizer
        if len(featurizers) == 1:
            return featurizers[0].create_tensor(row, attr, values)

        out_tensor = torch.zeros(len(values), sum(feat.num_features() for feat in featurizers))
        # iterate through each featurizer
        feat_idx = 0
        for featurizer in featurizers:
            feat_tensor = featurizer.create_tensor(row, attr, values)
            assert(feat_tensor.shape[0] == len(values))
            assert(feat_tensor.shape[1] == featurizer.num_features())

            out_tensor[:, feat_idx:feat_idx+featurizer.num_features()] = feat_tensor
            feat_idx += featurizer.num_features()

        return out_tensor

    def forward(self, X):
        linear = X.matmul(self._W) + self._B
        return torch.sigmoid(linear)

    def train(self, num_recur=1, num_epochs=3, batch_size=32):
        """
        Trains the LR model. Updates the current values with the maximum a posteriori after
        each recurrent iteration.
        :param num_recur: (int) number of times to train model.
        :param num_epochs: (int) number of epochs PER recurrent iteration.
        :param batch_size: (int) size of batch in stochastic gradient descent.
        """
        batch_losses = []
        for recur_idx in range(1, num_recur + 1):
            # We need to update our statistics in featurizers on the 2nd and
            # later iteration with our newest current values.
            if recur_idx > 1:
                self._update_featurizers()
            self._update_training_data()
            torch_ds = TensorDataset(self._X, self._Y)

            logging.debug("RecurrentLogistic: training, recur iteration: %d", recur_idx)

            # Main training loop.
            for epoch_idx in range(1, num_epochs+1):
                logging.debug("RecurrentLogistic: epoch %d", epoch_idx)
                batch_cnt = 0
                for batch_X, batch_Y in tqdm(DataLoader(torch_ds, batch_size=batch_size)):
                    batch_pred = self.forward(batch_X)
                    batch_loss = self._loss(batch_pred, batch_Y.reshape(-1,1))
                    batch_losses.append(float(batch_loss))
                    self.zero_grad()
                    batch_loss.backward()
                    self._optimizer.step()
                    batch_cnt += 1
<<<<<<< HEAD
                logging.info('RecurrentLogistic: average batch loss is %.3f', sum(batch_losses[-1 * batch_cnt:]) / batch_cnt)
=======
                logging.debug('RecurrentLogistic: average batch loss is %f', sum(batch_losses[-1 * batch_cnt:]) / batch_cnt)
>>>>>>> a13d929f
                # TODO(richardwu): update cur_df with predictions

        return batch_losses

    def predict_pp(self, row, attr, values):
        """
        predict_pp generates posterior probabilities for :param values: for the
        cell corresponding to :param attr: of this :param row:.

        :return: (list[2-tuple]) 2-tuples corresponding to (value, proba)
        """
        pred_X = self._gen_test_tensor(row, attr, values)
        pred_Y = self.forward(pred_X)
        return list(zip(values, map(float, pred_Y)))

    def predict_pp_batch(self, raw_records_by_tid, cell_domain_rows):
        """
        Performs batch prediction.
        :param raw_records_by_tid: (dict) maps TID to its corresponding row (record) in the raw data
        :param cell_domain_rows: (list[pd.record]) list of records from the cell domain DF
        """
        logging.debug('RecurrentLogistic: constructing feature tensor for %d cells...', cell_domain_rows.shape[0])
        X_tensors = []
        for row in tqdm(cell_domain_rows):
            X_tensors.append(self._gen_test_tensor(raw_records_by_tid[row['_tid_']],
                                                   row['attribute'], row['domain'].split('|||')))
<<<<<<< HEAD
=======
        logging.debug('RecurrentLogistic: DONE featurization.')
>>>>>>> a13d929f
        pred_X = torch.cat(X_tensors, dim=0)
        logging.debug('RecurrentLogistic: predicting posterior probabilities for tensors...')
        pred_Y = self.forward(pred_X)
        logging.debug('RecurrentLogistic: DONE prediction.')

        cur_idx = 0
        logging.debug('RecurrentLogistic: segmenting predictions by cell...')
        probs_by_row = []
<<<<<<< HEAD
        for row in cell_domain_rows:
=======
        for row in tqdm(cell_domain_rows):
>>>>>>> a13d929f
            # Create list of (value, proba) for each cell.
            probs_by_row.append(list(zip(row['domain'].split('|||'),
                map(float, pred_Y[cur_idx:cur_idx+row['domain_size']]))))
            cur_idx += row['domain_size']
        logging.debug('RecurrentLogistic: DONE segmentation.')
        return probs_by_row


class Featurizer:
    """
    Feauturizer is an abstract class for featurizers that is able to generate
    real-valued tensors (features) for a row from raw data.
    Used in RecurrentLogistic model.
    """
    __metaclass__ = ABCMeta

    @abstractmethod
    def setup(self):
        raise NotImplementedError

    @abstractmethod
    def num_features(self):
        raise NotImplementedError

    @abstractmethod
    def create_tensor(self, row, attr, values):
        raise NotImplementedError

    @abstractmethod
    def copy(self):
        raise NotImplementedError


class CooccurAttrFeaturizer(Featurizer):
    """
    CooccurAttrFeaturizer computes the co-occurrence statistics for a cell
    and its possible domain values with the other initial values in the tuple.
    It breaks down each co-occurrence feature on a pairwise attr1 X attr2 basis.
    """
    name = 'CooccurAttrFeaturizer'

    def __init__(self, data_df, attrs, freq=None, cooccur_freq=None):
        """
        :param data_df: (pandas.DataFrame) contains the data to compute co-occurrence features for.
        :param attrs: attributes in columns of :param data_df: to compute feautres for.
        :param freq: (dict { attr: { val: count } } }) if not None, uses these
            frequency statistics instead of computing it from data_df.
        :param cooccur_freq: (dict { attr1: { attr2: { val1: { val2: count } } } })
            if not None, uses these co-occurrence statistics instead of
            computing it from data_df.
        """
        self.data_df = data_df
        self.attrs = attrs
        self.freq = freq
        self.cooccur_freq = cooccur_freq
        self.attr_to_idx = {attr: idx for idx, attr in enumerate(self.attrs)}
        self.n_attrs = len(self.attrs)

    def num_features(self):
        return len(self.attrs) * len(self.attrs)

    def setup(self):
        logging.debug("%s: setting up co-occurrence statistics...", self.name)
        tic = time.clock()

        if self.freq is None:
            logging.debug("%s: re-using frequency statistics passed in")
        else:
            # Frequencies of values per each attribute
            self.freq = {}
            for attr in self.attrs:
                self.freq[attr] = self._get_freq(attr)

        if self.cooccur_freq is None:
            logging.debug("%s: re-using co-occurrence statistics passed in")
        else:
            # Co-occurrence counts per each attribute pair (and value pair)
            self.cooccur_freq = {}
            for attr1 in self.attrs:
                self.cooccur_freq[attr1] = {}
                for attr2 in self.attrs:
                    if attr1 == attr2:
                        continue
                    self.cooccur_freq[attr1][attr2] = self._get_cooccur_freq(attr1, attr2)

        logging.debug("%s: co-occurrence statistics computed in %.2fs", self.name, time.clock() - tic)

    def create_tensor(self, row, attr, values):
        """
        :param row: (namedtuple or dict) current initial values
        :param attr: (str) attribute of row (i.e. cell) the :param values: correspond to
            and the cell to generate a feature tensor for.
        :param values: (list[str]) values to generate
        """
        tensor = torch.zeros(len(values), len(self.attrs) * len(self.attrs))
        for val_idx, val in enumerate(values):
            for other_attr_idx, other_attr in enumerate(self.attrs):
                if attr == other_attr:
                    continue

                # calculate p(val | other_val)
                # there may not be co-occurrence frequencies for some value pairs since
                # our possible values were from correlation with only
                # one other attribute
                cooccur = self.cooccur_freq[attr][other_attr][val].get(row[other_attr], 0)
                freq = self.freq[other_attr][row[other_attr]]

                feat_idx = self.attr_to_idx[attr] * self.n_attrs + other_attr_idx

                tensor[val_idx,feat_idx] = float(cooccur) / float(freq)
        return tensor

    def copy(self):
        """
        Makes a copy of this featurizer.
        """
        temp = CooccurAttrFeaturizer(self.data_df.copy(), [a for a in self.attrs])
        temp.freq = copy.deepcopy(self.freq)
        temp.cooccur_freq = copy.deepcopy(self.cooccur_freq)
        return temp

    def _get_freq(self, attr):
        """
        _get_freq returns a dictionary where the keys possible values for :param attr: and
        the values contain the frequency count of that value for this attribute.
        """
        return self.data_df[[attr]].groupby([attr]).size().to_dict()

    def _get_cooccur_freq(self, attr1, attr2):
        """
        _get_cooccur_freq returns a dictionary {val1 -> {val2 -> count } } where:
            <val1>: all possible values for :param attr1:
            <val2>: all values for :param attr2: that appeared at least once with <val1>
            <count>: frequency (# of entities) where :param attr1 = <val1> AND :param attr2: = <val2>
        """
        tmp_df = self.data_df[[attr1,attr2]].groupby([attr1,attr2]).size().reset_index(name="count")
        return dictify_df(tmp_df)
<<<<<<< HEAD

    def copy(self):
        """
        Makes a copy of this featurizer.
        """
        temp = CooccurFeaturizer(self.data_df.copy(), [a for a in self.attrs])
        temp.freq = copy.deepcopy(self.freq)
        temp.cooccur_freq = copy.deepcopy(self.cooccur_freq)
        return temp


class CooccurAttrFeaturizer(CooccurFeaturizer):
    """
    CooccurAttrFeaturizer is like CooccurFeaturizer but breaks down each co-occur
    feature on a pairwise attr1 X attr2 basis, instead of one co-occur feature
    per attribute.
    """
    def __init__(self, data_df, attrs):
        """
        :param data_df: (pandas.DataFrame) contains the data to compute co-occurrence features for.
        :param attrs: attributes in columns of :param data_df: to compute feautres for.
        """
        super(CooccurAttrFeaturizer, self).__init__(data_df, attrs)
        self.attr_to_idx = {attr: idx for idx, attr in enumerate(self.attrs)}
        self.n_attrs = len(self.attrs)

    def num_features(self):
        return len(self.attrs) * len(self.attrs)

    def create_tensor(self, row, attr, values):
        """
        :param row: (namedtuple or dict) current initial values
        :param attr: (str) attribute of row (i.e. cell) the :param values: correspond to
            and the cell to generate a feature tensor for.
        :param values: (list[str]) values to generate
        """
        tensor = torch.zeros(len(values), len(self.attrs) * len(self.attrs))
        for val_idx, val in enumerate(values):
            for other_attr_idx, other_attr in enumerate(self.attrs):
                if attr == other_attr:
                    continue

                # calculate p(val | other_val)
                # there may not be co-occurrence frequencies for some value pairs since
                # our possible values were from correlation with only
                # one other attribute
                cooccur = self.cooccur_freq[attr][other_attr][val].get(row[other_attr], 0)
                freq = self.freq[other_attr][row[other_attr]]

                feat_idx = self.attr_to_idx[attr] * self.n_attrs + other_attr_idx

                tensor[val_idx,feat_idx] = float(cooccur) / float(freq)
        return tensor

    def copy(self):
        """
        Makes a copy of this featurizer.
        """
        temp = CooccurAttrFeaturizer(self.data_df.copy(), [a for a in self.attrs])
        temp.freq = copy.deepcopy(self.freq)
        temp.cooccur_freq = copy.deepcopy(self.cooccur_freq)
        return temp
=======
>>>>>>> a13d929f
<|MERGE_RESOLUTION|>--- conflicted
+++ resolved
@@ -41,11 +41,7 @@
         self.cur_df = self.ds.get_raw_data().copy()
 
         # Generate featurizers for this model.
-<<<<<<< HEAD
-        self._update_featurizers()
-=======
         self._update_featurizers(reuse_stats=True)
->>>>>>> a13d929f
 
         # Make a copy of the initial featurizers for prediction/test set
         # i.e., we want to use our original co-occurrence statistics.
@@ -67,17 +63,12 @@
         """
 
         # Featurizers used for training.
-<<<<<<< HEAD
-        self.train_featurizers = [
-            CooccurAttrFeaturizer(self.cur_df, self.attrs),
-=======
         freq, cooccur_freq = None, None
         if reuse_stats:
             _, freq, cooccur_freq = self.ds.get_statistics()
 
         self.train_featurizers = [
                 CooccurAttrFeaturizer(self.cur_df, self.attrs, freq=freq, cooccur_freq=cooccur_freq),
->>>>>>> a13d929f
         ]
         # Initialize featurizers.
         [feat.setup() for feat in self.train_featurizers]
@@ -119,9 +110,6 @@
 
                 sample_idx += len(domain_vals)
 
-<<<<<<< HEAD
-        # Map index (along first dimension) in self._X and self._Y to domain values.
-=======
         """
         Map index (along first dimension) in self._X and self._Y to domain
         values, that is the dataframe has columns:
@@ -130,7 +118,6 @@
         where the (Index)-th row of self._X/self._Y corresponds to the
         possible/domain value with _tid_, attr, and val.
         """
->>>>>>> a13d929f
         self._domain_idx_df = pd.DataFrame(domain_idx_df)
 
     def _gen_train_tensor(self, row, attr, values):
@@ -214,11 +201,7 @@
                     batch_loss.backward()
                     self._optimizer.step()
                     batch_cnt += 1
-<<<<<<< HEAD
-                logging.info('RecurrentLogistic: average batch loss is %.3f', sum(batch_losses[-1 * batch_cnt:]) / batch_cnt)
-=======
                 logging.debug('RecurrentLogistic: average batch loss is %f', sum(batch_losses[-1 * batch_cnt:]) / batch_cnt)
->>>>>>> a13d929f
                 # TODO(richardwu): update cur_df with predictions
 
         return batch_losses
@@ -245,10 +228,7 @@
         for row in tqdm(cell_domain_rows):
             X_tensors.append(self._gen_test_tensor(raw_records_by_tid[row['_tid_']],
                                                    row['attribute'], row['domain'].split('|||')))
-<<<<<<< HEAD
-=======
         logging.debug('RecurrentLogistic: DONE featurization.')
->>>>>>> a13d929f
         pred_X = torch.cat(X_tensors, dim=0)
         logging.debug('RecurrentLogistic: predicting posterior probabilities for tensors...')
         pred_Y = self.forward(pred_X)
@@ -257,11 +237,7 @@
         cur_idx = 0
         logging.debug('RecurrentLogistic: segmenting predictions by cell...')
         probs_by_row = []
-<<<<<<< HEAD
-        for row in cell_domain_rows:
-=======
         for row in tqdm(cell_domain_rows):
->>>>>>> a13d929f
             # Create list of (value, proba) for each cell.
             probs_by_row.append(list(zip(row['domain'].split('|||'),
                 map(float, pred_Y[cur_idx:cur_idx+row['domain_size']]))))
@@ -399,68 +375,3 @@
         """
         tmp_df = self.data_df[[attr1,attr2]].groupby([attr1,attr2]).size().reset_index(name="count")
         return dictify_df(tmp_df)
-<<<<<<< HEAD
-
-    def copy(self):
-        """
-        Makes a copy of this featurizer.
-        """
-        temp = CooccurFeaturizer(self.data_df.copy(), [a for a in self.attrs])
-        temp.freq = copy.deepcopy(self.freq)
-        temp.cooccur_freq = copy.deepcopy(self.cooccur_freq)
-        return temp
-
-
-class CooccurAttrFeaturizer(CooccurFeaturizer):
-    """
-    CooccurAttrFeaturizer is like CooccurFeaturizer but breaks down each co-occur
-    feature on a pairwise attr1 X attr2 basis, instead of one co-occur feature
-    per attribute.
-    """
-    def __init__(self, data_df, attrs):
-        """
-        :param data_df: (pandas.DataFrame) contains the data to compute co-occurrence features for.
-        :param attrs: attributes in columns of :param data_df: to compute feautres for.
-        """
-        super(CooccurAttrFeaturizer, self).__init__(data_df, attrs)
-        self.attr_to_idx = {attr: idx for idx, attr in enumerate(self.attrs)}
-        self.n_attrs = len(self.attrs)
-
-    def num_features(self):
-        return len(self.attrs) * len(self.attrs)
-
-    def create_tensor(self, row, attr, values):
-        """
-        :param row: (namedtuple or dict) current initial values
-        :param attr: (str) attribute of row (i.e. cell) the :param values: correspond to
-            and the cell to generate a feature tensor for.
-        :param values: (list[str]) values to generate
-        """
-        tensor = torch.zeros(len(values), len(self.attrs) * len(self.attrs))
-        for val_idx, val in enumerate(values):
-            for other_attr_idx, other_attr in enumerate(self.attrs):
-                if attr == other_attr:
-                    continue
-
-                # calculate p(val | other_val)
-                # there may not be co-occurrence frequencies for some value pairs since
-                # our possible values were from correlation with only
-                # one other attribute
-                cooccur = self.cooccur_freq[attr][other_attr][val].get(row[other_attr], 0)
-                freq = self.freq[other_attr][row[other_attr]]
-
-                feat_idx = self.attr_to_idx[attr] * self.n_attrs + other_attr_idx
-
-                tensor[val_idx,feat_idx] = float(cooccur) / float(freq)
-        return tensor
-
-    def copy(self):
-        """
-        Makes a copy of this featurizer.
-        """
-        temp = CooccurAttrFeaturizer(self.data_df.copy(), [a for a in self.attrs])
-        temp.freq = copy.deepcopy(self.freq)
-        temp.cooccur_freq = copy.deepcopy(self.cooccur_freq)
-        return temp
-=======
->>>>>>> a13d929f
