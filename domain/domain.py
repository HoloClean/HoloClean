--- conflicted
+++ resolved
@@ -195,12 +195,9 @@
         if not self.setup_complete:
             raise Exception(
                 "Call <setup_attributes> to setup active attributes. Error detection should be performed before setup.")
-<<<<<<< HEAD
-=======
 
         logging.debug('generating initial set of un-pruned domain values...')
         tic = time.clock()
->>>>>>> a13d929f
         # Iterate over dataset rows.
         cells = []
         vid = 0
@@ -255,16 +252,10 @@
         domain_df = pd.DataFrame(data=cells)
         logging.debug('DONE generating initial set of domain values in %.2f', time.clock() - tic)
 
-<<<<<<< HEAD
-        logging.info('Generating posteriors for domain values using RecurrentLogistic model...')
-
-        # Use pruned domain from correlated attributes above for Logistic model.
-=======
         # Run pruned domain values from correlated attributes above through
         # posterior model for a naive probability estimation.
         logging.debug('training posterior model for estimating domain value probabilities...')
         tic = time.clock()
->>>>>>> a13d929f
         pruned_domain = {}
         for row in domain_df[['_tid_', 'attribute', 'domain']].to_records():
             pruned_domain[row['_tid_']] = pruned_domain.get(row['_tid_'], {})
@@ -273,21 +264,11 @@
         estimator.train(num_recur=1, num_epochs=3, batch_size=self.env['batch_size'])
         logging.debug('DONE training posterior model in %.2fs', time.clock() - tic)
 
-<<<<<<< HEAD
-        logging.info('Generating weak labels from posterior model...')
-
+        # Predict probabilities for all pruned domain values.
+        logging.debug('predicting domain value probabilities from posterior model...')
+        tic = time.clock()
         # raw records indexed by tid
         raw_records_by_tid = {row['_tid_']: row for row in records}
-
-        logging.info('Predicting posterior probabilities in batch...')
-        tic = time.clock()
-=======
-        # Predict probabilities for all pruned domain values.
-        logging.debug('predicting domain value probabilities from posterior model...')
-        tic = time.clock()
-        # raw records indexed by tid
-        raw_records_by_tid = {row['_tid_']: row for row in records}
->>>>>>> a13d929f
         domain_records = domain_df.to_records()
         preds_by_cell = estimator.predict_pp_batch(raw_records_by_tid, domain_records)
         logging.debug('DONE predictions in %.2f secs, re-constructing cell domain...', time.clock() - tic)
