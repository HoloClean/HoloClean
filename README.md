Master:
[![Build Status](https://travis-ci.org/HoloClean/holoclean.svg?branch=master)](https://travis-ci.org/HoloClean/holoclean)
Dev:
[![Build Status](https://travis-ci.org/HoloClean/holoclean.svg?branch=dev)](https://travis-ci.org/HoloClean/holoclean)

# HoloClean: A Machine Learning System for Data Enrichment

[HoloClean](http://www.holoclean.io) is built on top of PyTorch and PostgreSQL.

HoloClean is a statistical inference engine to impute, clean, and enrich data.
As a weakly supervised machine learning system, HoloClean leverages available
quality rules, value correlations, reference data, and multiple other signals
to build a probabilistic model that accurately captures the data generation
process, and uses the model in a variety of data curation tasks. HoloClean
allows data practitioners and scientists to save the enormous time they spend
in building piecemeal cleaning solutions, and instead, effectively communicate
their domain knowledge in a declarative way to enable accurate analytics,
predictions, and insights form noisy, incomplete, and erroneous data.

## Installation

HoloClean was tested on Python versions 2.7, 3.6, and 3.7. 
It requires PostgreSQL version 9.4 or higher.


### 1. Install and configure PostgreSQL

We describe how to install PostgreSQL and configure it for HoloClean
(creating a database, a user, and setting the required permissions).

#### Option 1: Native installation of PostgreSQL

A native installation of PostgreSQL runs faster than docker containers.
We explain how to install PostgreSQL then how to configure it for HoloClean use.

##### a. Installing PostgreSQL

On Ubuntu, install PostgreSQL by running
`
$ apt-get install postgresql postgresql-contrib
`

For macOS, you can find the installation instructions on
[https://www.postgresql.org/download/macosx/](https://www.postgresql.org/download/macosx/)

##### b. Setting up PostgreSQL for HoloClean

By default, HoloClean needs a database `holo` and a user `holocleanuser` with permissions on it.

1. Start the PostgreSQL `psql` console from the terminal using \
`$ psql --user <username>`. You can omit `--user <username>` to use current user.

2. Create a database `holo` and user `holocleanuser`
```sql
CREATE DATABASE holo;
CREATE USER holocleanuser;
ALTER USER holocleanuser WITH PASSWORD 'abcd1234';
GRANT ALL PRIVILEGES ON DATABASE holo TO holocleanuser;
\c holo
ALTER SCHEMA public OWNER TO holocleanuser;
```

You can connect to the `holo` database from the PostgreSQL `psql` console by running
`psql -U holocleanuser -W holo`.

HoloClean currently populates the database `holo` with auxiliary and meta tables.
To clear the database simply connect as a `root` user or as `holocleanuser` and run
```sql
DROP DATABASE holo;
CREATE DATABASE holo;
```

#### Option 2: Using Docker
If you are familiar with docker, an easy way to start using
HoloClean is to start a PostgreSQL docker container.

To start a PostgreSQL docker container, run the following command:

```bash
docker run --name pghc \
    -e POSTGRES_DB=holo -e POSTGRES_USER=holocleanuser -e POSTGRES_PASSWORD=abcd1234 \
    -p 5432:5432 \
    -d postgres:11
```

which starts a backend server and creates a database with the required permissions.

You can then use `docker start pghc` and `docker stop pghc` to start/stop the container.


Note the port number which may conflict with existing PostgreSQL servers.
Read more about this docker image [here](https://hub.docker.com/_/postgres/). 

### 2. Setting up HoloClean
HoloClean runs on Python 2.7 or 3.6+. We recommend running it from within
a virtual environment.

#### Creating a virtual environment for HoloClean
##### Option 1: Conda Virtual Environment

First, download Anaconda (not miniconda) from [this link](https://www.anaconda.com/download).
Follow the steps for your OS and framework. 

Second, create a conda environment (python 2.7 or 3.6+).
For example, to create a *Python 3.6* conda environment, run:

```bash
$ conda create -n hc36 python=3.6
```

Upon starting/restarting your terminal session, you will need to activate your
conda environment by running
```bash
$ conda activate hc36
```

##### Option 2: Set up a virtual environment using pip and Virtualenv

If you are familiar with `virtualenv`, you can use it to create 
a virtual environment.

For Python 3.6, create a new environment
with your preferred virtualenv wrapper, for example:

* [virtualenvwrapper](https://virtualenvwrapper.readthedocs.io/en/latest/) (Bourne-shells)
* [virtualfish](https://virtualfish.readthedocs.io/en/latest/) (fish-shell)


Either follow instructions [here](https://virtualenv.pypa.io/en/stable/installation/) or install via
`pip`.
```bash
$ pip install virtualenv
```

Then, create a `virtualenv` environment by creating a new directory for a Python 3.6 virtualenv environment
```bash
$ mkdir -p hc36
$ virtualenv --python=python3.6 hc36
```
where `python3.6` is a valid reference to a Python 3.6 executable.

Activate the environment
```bash
<<<<<<< HEAD
$ source holo_env/bin/activate
=======
$ source hc36/bin/activate
>>>>>>> 9e873206
```

#### Install the required python packages

*Note: make sure that the environment is activated throughout the installation process.
When you are done, deactivate it using* 
`conda deactivate`, `source deactivate`, *or* `deactivate` 
*depending on your version*.

In the project root directory, run the following to install the required packages.
Note that this commands installs the packages within the activated virtual environment.

```bash
$ pip install -r requirements.txt
```


*Note for macOS Users:*
you may need to install XCode developer tools using `xcode-select --install`.


## Running HoloClean

See the code in `examples/holoclean_repair_example.py` for a documented usage of HoloClean.

In order to run the example script, run the following:
```bash
$ cd examples
$ ./start_example.sh
```

Notice that the script sets up the Python path environment to run HoloClean.<|MERGE_RESOLUTION|>--- conflicted
+++ resolved
@@ -141,11 +141,7 @@
 
 Activate the environment
 ```bash
-<<<<<<< HEAD
-$ source holo_env/bin/activate
-=======
 $ source hc36/bin/activate
->>>>>>> 9e873206
 ```
 
 #### Install the required python packages
