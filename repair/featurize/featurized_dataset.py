--- conflicted
+++ resolved
@@ -28,22 +28,7 @@
                                          featurizer.learnable,
                                          featurizer.init_weight,
                                          featurizer.feature_names())
-<<<<<<< HEAD
                                 for featurizer in self.featurizers]
-=======
-                                for tensor, featurizer in zip(tensors, featurizers)]
-        tensor = torch.cat(tensors, 2)
-        self.tensor = tensor
-
-        logging.debug('DONE featurization.')
-
-        # if self.env['debug_mode']:
-            # weights_df = pd.DataFrame(self.tensor.reshape(-1, self.tensor.shape[-1]).numpy())
-            # weights_df.columns = ["{}::{}".format(f.name, featname) for f in featurizers for featname in f.feature_names()]
-            # weights_df.insert(0, 'vid', np.floor_divide(np.arange(weights_df.shape[0]), self.tensor.shape[1]) + 1)
-            # weights_df.insert(1, 'val_idx', np.tile(np.arange(self.tensor.shape[1]), self.tensor.shape[0]))
-            # weights_df.to_pickle('debug/{}_train_features.pkl'.format(self.ds.id))
->>>>>>> eac32348
 
         # TODO: remove after we validate it is not needed.
         self.in_features = sum(featurizer.size for featurizer in self.featurizer_info)
