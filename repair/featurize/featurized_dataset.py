from collections import namedtuple
import logging

from tqdm import tqdm
import numpy as np
import pandas as pd
import torch
import torch.nn.functional as F

from dataset import AuxTables, CellStatus

FeatInfo = namedtuple('FeatInfo', ['name', 'size', 'learnable', 'init_weight', 'feature_names'])
Example = namedtuple('Example', ['X', 'Y', 'var_mask'])


class FeaturizedDataset:
    def __init__(self, dataset, env, featurizers):
        self.ds = dataset
        self.env = env
        self.total_vars, self.classes = self.ds.get_domain_info()
        self.processes = self.env['threads']
<<<<<<< HEAD
        self.featurizers = featurizers
        for f in self.featurizers:
            f.setup_featurizer(self.ds, self.total_vars, self.classes, self.processes, self.env['batch_size'])
=======
        for f in featurizers:
            f.setup_featurizer(self.ds, self.processes, self.env['batch_size'])
        logging.debug('featurizing training data...')
        tensors = [f.create_tensor() for f in featurizers]
>>>>>>> 6029354b
        self.featurizer_info = [FeatInfo(featurizer.name,
                                         featurizer.num_features(),
                                         featurizer.learnable,
                                         featurizer.init_weight,
                                         featurizer.feature_names())
                                for featurizer in self.featurizers]

        # TODO: remove after we validate it is not needed.
        self.in_features = sum(featurizer.size for featurizer in self.featurizer_info)
        logging.debug("generating weak labels...")
        self.weak_labels, self.is_clean = self.generate_weak_labels()
        logging.debug("DONE generating weak labels.")
        logging.debug("generating mask...")
        self.var_class_mask, self.var_to_domsize = self.generate_var_mask()
        logging.debug("DONE generating mask.")

    def generate_weak_labels(self):
        """
        generate_weak_labels returns a tensor where for each VID we have the
        domain index of the initial value.

        :return: Torch.Tensor of size (# of variables) X 1 where tensor[i][0]
            contains the domain index of the initial value for the i-th
            variable/VID.
        """
        # Trains with clean cells AND cells that have been weak labelled.
        query = 'SELECT _vid_, weak_label_idx, fixed, (t2._cid_ IS NULL) AS clean ' \
                'FROM {} AS t1 LEFT JOIN {} AS t2 ON t1._cid_ = t2._cid_ ' \
                'WHERE t2._cid_ is NULL ' \
                '   OR t1.fixed != {};'.format(AuxTables.cell_domain.name,
                                               AuxTables.dk_cells.name,
                                               CellStatus.NOT_SET.value)
        res = self.ds.engine.execute_query(query)
        if len(res) == 0:
            raise Exception("No weak labels available. Reduce pruning threshold.")
        labels = -1 * torch.ones(self.total_vars, 1).type(torch.LongTensor)
        is_clean = torch.zeros(self.total_vars, 1).type(torch.LongTensor)
        for tuple in tqdm(res):
            vid = int(tuple[0])
            label = int(tuple[1])
            fixed = int(tuple[2])
            clean = int(tuple[3])
            labels[vid] = label
            is_clean[vid] = clean
        return labels, is_clean

    def generate_var_mask(self):
        """
        generate_var_mask returns a mask tensor where invalid domain indexes
        for a given variable/VID has value -10e6.

        An invalid domain index is possible since domain indexes are expanded
        to the maximum domain size of a given VID: e.g. if a variable A has
        10 unique values and variable B has 6 unique values, then the last
        4 domain indexes (index 6-9) of variable B are invalid.

        :return: Torch.Tensor of size (# of variables) X (max domain)
            where tensor[i][j] = 0 iff the value corresponding to domain index 'j'
            is valid for the i-th VID and tensor[i][j] = -10e6 otherwise.
        """
        var_to_domsize = {}
        query = 'SELECT _vid_, domain_size FROM %s' % AuxTables.cell_domain.name
        res = self.ds.engine.execute_query(query)
        mask = torch.zeros(self.total_vars,self.classes)
        for tuple in tqdm(res):
            vid = int(tuple[0])
            max_class = int(tuple[1])
            mask[vid, max_class:] = -10e6
            var_to_domsize[vid] = max_class
        return mask, var_to_domsize

    def get_training_data(self):
        train_idx = (self.weak_labels != -1).nonzero()[:,0]
        return TorchFeaturizedDataset(
            vids=train_idx,
            featurizers=self.featurizers,
            Y=self.weak_labels,
            var_mask=self.var_class_mask,
            batch_size=self.env['batch_size'],
            feature_norm =self.env['feature_norm']
        )

    def get_infer_data(self):
        infer_idx = (self.is_clean == 0).nonzero()[:, 0]
        return TorchFeaturizedDataset(
            vids=infer_idx,
            featurizers=self.featurizers,
            Y=self.weak_labels,
            var_mask=self.var_class_mask,
            batch_size=self.env['batch_size'],
            feature_norm =self.env['feature_norm']
        ), infer_idx

class TorchFeaturizedDataset(torch.utils.data.Dataset):
    def __init__(self, vids, featurizers, Y, var_mask, batch_size, feature_norm):
        self.vids = vids
        self.featurizers = featurizers
        self.Y = Y
        self.var_mask = var_mask
        self.batch_size = batch_size
        self.feature_norm = feature_norm
        self.num_examples = len(self.vids)

    def __len__(self):
        return self.num_examples

    def __getitem__(self, idx):
        X = torch.cat([featurizer.gen_feat_tensor(self.vids[idx]) for featurizer in self.featurizers], dim=1)
        if self.feature_norm:
            logging.debug("normalizing features...")
            # normalize within each cell the features
            self.tensor = F.normalize(self.tensor, p=2, dim=0)
            logging.debug("DONE feature normalization.")

        Y = self.Y[self.vids[idx]]
        var_mask = self.var_mask[self.vids[idx]]
        return Example(X, Y, var_mask)<|MERGE_RESOLUTION|>--- conflicted
+++ resolved
@@ -19,16 +19,9 @@
         self.env = env
         self.total_vars, self.classes = self.ds.get_domain_info()
         self.processes = self.env['threads']
-<<<<<<< HEAD
-        self.featurizers = featurizers
-        for f in self.featurizers:
-            f.setup_featurizer(self.ds, self.total_vars, self.classes, self.processes, self.env['batch_size'])
-=======
         for f in featurizers:
             f.setup_featurizer(self.ds, self.processes, self.env['batch_size'])
-        logging.debug('featurizing training data...')
-        tensors = [f.create_tensor() for f in featurizers]
->>>>>>> 6029354b
+        self.featurizers = featurizers
         self.featurizer_info = [FeatInfo(featurizer.name,
                                          featurizer.num_features(),
                                          featurizer.learnable,
@@ -138,10 +131,8 @@
     def __getitem__(self, idx):
         X = torch.cat([featurizer.gen_feat_tensor(self.vids[idx]) for featurizer in self.featurizers], dim=1)
         if self.feature_norm:
-            logging.debug("normalizing features...")
             # normalize within each cell the features
-            self.tensor = F.normalize(self.tensor, p=2, dim=0)
-            logging.debug("DONE feature normalization.")
+            X = F.normalize(X, p=2, dim=0)
 
         Y = self.Y[self.vids[idx]]
         var_mask = self.var_mask[self.vids[idx]]
