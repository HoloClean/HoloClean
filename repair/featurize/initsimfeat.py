from functools import partial

import torch
import Levenshtein

from dataset import AuxTables
from .featurizer import Featurizer


<<<<<<< HEAD
=======
def gen_feat_tensor(input, classes, total_attrs):
    vid = int(input[0])
    attr_idx = input[1]
    init_value = input[2]
    # TODO: To add more similarity metrics increase the last dimension of tensor.
    tensor = torch.zeros(1, classes, total_attrs)
    domain = input[3].split('|||')
    for idx, val in enumerate(domain):
        if val == init_value:
            sim = -1.0
        else:
            sim = (2 * Levenshtein.ratio(val, init_value)) - 1
        tensor[0][idx][attr_idx] = sim
    return tensor


>>>>>>> 4c8bc987
class InitSimFeaturizer(Featurizer):

    def __init__(self, init_weight=1.0):
        """
        InitSimFeaturizer cannot be learnable.

        :param init_weight: (float or list of floats) a fixed weight for all attributes
                            or a list of floats that represent the weights of attributes
                            in the same order in the dataset.
        """
        if isinstance(init_weight, list):
            # If init_weight is a list, we convert to a tensor to be correctly
            # initialized in the TiedLinear model initialization, where init_weight
            # is multiplied by a tensor of ones for initialization.
            init_weight = torch.FloatTensor(init_weight)

        Featurizer.__init__(self, learnable=False, init_weight=init_weight)

    def specific_setup(self):
        self.name = 'InitSimFeaturizer'
        self.all_attrs = self.ds.get_attributes()
        self.attr_to_idx = self.ds.attr_to_idx
        self.total_attrs = len(self.ds.attr_to_idx)
<<<<<<< HEAD
        # List[tuple(vid, attribute, init_value, domain)].
        self.featurization_query_results = self._get_featurization_query_results()

    def gen_feat_tensor(self, vid):
        assert(self.featurization_query_results[vid][0] == vid)
        input = self.featurization_query_results[vid]
        vid = int(input[0])
        attr_idx = self.attr_to_idx[input[1]]
        init_value = input[2]
        # TODO: To add more similarity metrics increase the last dimension of tensor.
        tensor = torch.zeros(self.classes, self.total_attrs)
        # Changed
        domain = input[3].split('|||')
        for idx, val in enumerate(domain):
            if val == init_value:
                sim = -1.0
            else:
                sim = 2*Levenshtein.ratio(val, init_value) - 1
            tensor[idx][attr_idx] = sim
        return tensor

    def _get_featurization_query_results(self):
        query = 'SELECT _vid_, attribute, init_value, domain FROM %s ORDER BY _vid_' % AuxTables.cell_domain.name
        return self.ds.engine.execute_query(query)

=======
        # Make sure that the size of 'init_weight' equals to the number of attributes
        # in the dataset.
        if isinstance(self.init_weight, torch.FloatTensor):
            if self.init_weight.shape[0] != len(self.all_attrs):
                raise ValueError("The size of init_weight for InitSimFeaturizer %d does not match the number of attributes %d." % (self.init_weight.shape[0], len(self.all_attrs)))

    def create_tensor(self):
        query = 'SELECT _vid_, attribute, init_value, domain FROM %s ORDER BY _vid_' % AuxTables.cell_domain.name
        results = self.ds.engine.execute_query(query)
        map_input = []
        for res in results:
            map_input.append((res[0], self.attr_to_idx[res[1]], res[2], res[3]))
        tensors = self._apply_func(partial(gen_feat_tensor, classes=self.classes, total_attrs=self.total_attrs), map_input)
        combined = torch.cat(tensors)
        return combined
>>>>>>> 4c8bc987

    def feature_names(self):
        return self.all_attrs<|MERGE_RESOLUTION|>--- conflicted
+++ resolved
@@ -7,25 +7,6 @@
 from .featurizer import Featurizer
 
 
-<<<<<<< HEAD
-=======
-def gen_feat_tensor(input, classes, total_attrs):
-    vid = int(input[0])
-    attr_idx = input[1]
-    init_value = input[2]
-    # TODO: To add more similarity metrics increase the last dimension of tensor.
-    tensor = torch.zeros(1, classes, total_attrs)
-    domain = input[3].split('|||')
-    for idx, val in enumerate(domain):
-        if val == init_value:
-            sim = -1.0
-        else:
-            sim = (2 * Levenshtein.ratio(val, init_value)) - 1
-        tensor[0][idx][attr_idx] = sim
-    return tensor
-
-
->>>>>>> 4c8bc987
 class InitSimFeaturizer(Featurizer):
 
     def __init__(self, init_weight=1.0):
@@ -49,9 +30,14 @@
         self.all_attrs = self.ds.get_attributes()
         self.attr_to_idx = self.ds.attr_to_idx
         self.total_attrs = len(self.ds.attr_to_idx)
-<<<<<<< HEAD
         # List[tuple(vid, attribute, init_value, domain)].
         self.featurization_query_results = self._get_featurization_query_results()
+
+        # Make sure that the size of 'init_weight' equals to the number of attributes
+        # in the dataset.
+        if isinstance(self.init_weight, torch.FloatTensor):
+            if self.init_weight.shape[0] != len(self.all_attrs):
+                raise ValueError("The size of init_weight for InitSimFeaturizer %d does not match the number of attributes %d." % (self.init_weight.shape[0], len(self.all_attrs)))
 
     def gen_feat_tensor(self, vid):
         assert(self.featurization_query_results[vid][0] == vid)
@@ -61,7 +47,6 @@
         init_value = input[2]
         # TODO: To add more similarity metrics increase the last dimension of tensor.
         tensor = torch.zeros(self.classes, self.total_attrs)
-        # Changed
         domain = input[3].split('|||')
         for idx, val in enumerate(domain):
             if val == init_value:
@@ -75,23 +60,6 @@
         query = 'SELECT _vid_, attribute, init_value, domain FROM %s ORDER BY _vid_' % AuxTables.cell_domain.name
         return self.ds.engine.execute_query(query)
 
-=======
-        # Make sure that the size of 'init_weight' equals to the number of attributes
-        # in the dataset.
-        if isinstance(self.init_weight, torch.FloatTensor):
-            if self.init_weight.shape[0] != len(self.all_attrs):
-                raise ValueError("The size of init_weight for InitSimFeaturizer %d does not match the number of attributes %d." % (self.init_weight.shape[0], len(self.all_attrs)))
-
-    def create_tensor(self):
-        query = 'SELECT _vid_, attribute, init_value, domain FROM %s ORDER BY _vid_' % AuxTables.cell_domain.name
-        results = self.ds.engine.execute_query(query)
-        map_input = []
-        for res in results:
-            map_input.append((res[0], self.attr_to_idx[res[1]], res[2], res[3]))
-        tensors = self._apply_func(partial(gen_feat_tensor, classes=self.classes, total_attrs=self.total_attrs), map_input)
-        combined = torch.cat(tensors)
-        return combined
->>>>>>> 4c8bc987
 
     def feature_names(self):
         return self.all_attrs