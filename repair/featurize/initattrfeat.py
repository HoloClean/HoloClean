from functools import partial

import torch

from dataset import AuxTables
from .featurizer import Featurizer


<<<<<<< HEAD
=======
def gen_feat_tensor(input, classes, total_attrs):
    vid = int(input[0])
    attr_idx = input[1]
    init_idx = int(input[2])
    tensor = -1 * torch.ones(1, classes, total_attrs)
    tensor[0][init_idx][attr_idx] = 1.0
    return tensor


>>>>>>> 4c8bc987
class InitAttrFeaturizer(Featurizer):

    def __init__(self, init_weight=1.0):
        """
        InitAttrFeaturizer cannot be learnable.

        :param init_weight: (float or list of floats) a fixed weight for all attributes
                            or a list of floats that represent the weights of attributes
                            in the same order in the dataset.
        """
        if isinstance(init_weight, list):
            # If init_weight is a list, we convert to a tensor to be correctly
            # initialized in the TiedLinear model initialization, where init_weight
            # is multiplied by a tensor of ones for initialization.
            init_weight = torch.FloatTensor(init_weight)

        Featurizer.__init__(self, learnable=False, init_weight=init_weight)

    def specific_setup(self):
        self.name = 'InitAttrFeaturizer'
        self.all_attrs = self.ds.get_attributes()
        self.attr_to_idx = self.ds.attr_to_idx
        self.total_attrs = len(self.ds.attr_to_idx)
<<<<<<< HEAD
        # List[tuple(vid, attribute, init_index)] sorted by vid.
        self.featurization_query_results = self._get_featurization_query_results()

    def _get_featurization_query_results(self):
        query = 'SELECT _vid_, attribute, init_index FROM %s ORDER BY _vid_'%AuxTables.cell_domain.name
        return self.ds.engine.execute_query(query)

    def gen_feat_tensor(self, vid):
        assert(self.featurization_query_results[vid][0] == vid)
        input = self.featurization_query_results[vid]
        vid = int(input[0])
        attr_idx = self.attr_to_idx[input[1]]
        init_idx = int(input[2])
        tensor = torch.zeros(self.classes, self.total_attrs)
        tensor[init_idx][attr_idx] = 1.0
        return tensor
=======
        # Make sure that the size of 'init_weight' equals to the number of attributes
        # in the dataset.
        if isinstance(self.init_weight, torch.FloatTensor):
            if self.init_weight.shape[0] != len(self.all_attrs):
                raise ValueError("The size of init_weight for InitAttrFeaturizer %d does not match the number of attributes %d." %  (self.init_weight.shape[0], len(self.all_attrs)))

    def create_tensor(self):
        query = 'SELECT _vid_, attribute, init_index FROM %s ORDER BY _vid_' % AuxTables.cell_domain.name
        results = self.ds.engine.execute_query(query)
        map_input = []
        for res in results:
            map_input.append((res[0], self.attr_to_idx[res[1]], res[2]))
        tensors = self._apply_func(partial(gen_feat_tensor, classes=self.classes, total_attrs=self.total_attrs), map_input)
        combined = torch.cat(tensors)
        return combined
>>>>>>> 4c8bc987

    def feature_names(self):
        return self.all_attrs<|MERGE_RESOLUTION|>--- conflicted
+++ resolved
@@ -6,18 +6,6 @@
 from .featurizer import Featurizer
 
 
-<<<<<<< HEAD
-=======
-def gen_feat_tensor(input, classes, total_attrs):
-    vid = int(input[0])
-    attr_idx = input[1]
-    init_idx = int(input[2])
-    tensor = -1 * torch.ones(1, classes, total_attrs)
-    tensor[0][init_idx][attr_idx] = 1.0
-    return tensor
-
-
->>>>>>> 4c8bc987
 class InitAttrFeaturizer(Featurizer):
 
     def __init__(self, init_weight=1.0):
@@ -41,9 +29,14 @@
         self.all_attrs = self.ds.get_attributes()
         self.attr_to_idx = self.ds.attr_to_idx
         self.total_attrs = len(self.ds.attr_to_idx)
-<<<<<<< HEAD
         # List[tuple(vid, attribute, init_index)] sorted by vid.
         self.featurization_query_results = self._get_featurization_query_results()
+
+        # Make sure that the size of 'init_weight' equals to the number of attributes
+        # in the dataset.
+        if isinstance(self.init_weight, torch.FloatTensor):
+            if self.init_weight.shape[0] != len(self.all_attrs):
+                raise ValueError("The size of init_weight for InitAttrFeaturizer %d does not match the number of attributes %d." %  (self.init_weight.shape[0], len(self.all_attrs)))
 
     def _get_featurization_query_results(self):
         query = 'SELECT _vid_, attribute, init_index FROM %s ORDER BY _vid_'%AuxTables.cell_domain.name
@@ -58,23 +51,6 @@
         tensor = torch.zeros(self.classes, self.total_attrs)
         tensor[init_idx][attr_idx] = 1.0
         return tensor
-=======
-        # Make sure that the size of 'init_weight' equals to the number of attributes
-        # in the dataset.
-        if isinstance(self.init_weight, torch.FloatTensor):
-            if self.init_weight.shape[0] != len(self.all_attrs):
-                raise ValueError("The size of init_weight for InitAttrFeaturizer %d does not match the number of attributes %d." %  (self.init_weight.shape[0], len(self.all_attrs)))
-
-    def create_tensor(self):
-        query = 'SELECT _vid_, attribute, init_index FROM %s ORDER BY _vid_' % AuxTables.cell_domain.name
-        results = self.ds.engine.execute_query(query)
-        map_input = []
-        for res in results:
-            map_input.append((res[0], self.attr_to_idx[res[1]], res[2]))
-        tensors = self._apply_func(partial(gen_feat_tensor, classes=self.classes, total_attrs=self.total_attrs), map_input)
-        combined = torch.cat(tensors)
-        return combined
->>>>>>> 4c8bc987
 
     def feature_names(self):
         return self.all_attrs