--- conflicted
+++ resolved
@@ -48,16 +48,9 @@
                 attr_col: '_attribute_',
                 val_col: '_value_'}, axis='columns', inplace=True)
             raw_data = raw_data[['_tid_', '_attribute_', '_value_']]
-<<<<<<< HEAD
-            # Normalize string to lower-case and strip whitespaces.
-            raw_data['_attribute_'] = raw_data['_attribute_'].apply(lambda x: x.lower())
-            raw_data['_value_'] = raw_data['_value_'].apply(lambda x: x.strip().lower())
-            self.clean_data = Table(name, Source.DF, raw_data)
-=======
             # Normalize string to whitespaces.
             raw_data['_value_'] = raw_data['_value_'].str.strip().str.lower()
             self.clean_data = Table(name, Source.DF, df=raw_data)
->>>>>>> 3abdab33
             self.clean_data.store_to_db(self.ds.engine.engine)
             self.clean_data.create_db_index(self.ds.engine, ['_tid_'])
             self.clean_data.create_db_index(self.ds.engine, ['_attribute_'])
@@ -84,7 +77,6 @@
 
     def eval_report(self):
         tic = time.clock()
-<<<<<<< HEAD
         try:
             prec, rec, rep_recall, f1, rep_f1 = self.evaluate_repairs()
             report = "Precision = %.2f, Recall = %.2f, Repairing Recall = %.2f, F1 = %.2f, Repairing F1 = %.2f, Detected Errors = %d, Total Errors = %d, Correct Repairs = %d, Total Repairs = %d, Total Repairs (Grdth present) = %d" % (
@@ -92,12 +84,8 @@
             report_list = [prec, rec, rep_recall, f1, rep_f1, self.detected_errors, self.total_errors,
                            self.correct_repairs, self.total_repairs, self.total_repairs_grdt]
         except Exception as e:
+            logging.error("ERROR generating evaluation report %s" % e)
             raise Exception("ERROR generating evaluation report")
-=======
-        prec, rec, rep_recall, f1, rep_f1 = self.evaluate_repairs()
-        report = "Precision = %.2f, Recall = %.2f, Repairing Recall = %.2f, F1 = %.2f, Repairing F1 = %.2f, Detected Errors = %d, Total Errors = %d, Correct Repairs = %d, Total Repairs = %d, Total Repairs (Grdth present) = %d" % (
-                  prec, rec, rep_recall, f1, rep_f1, self.detected_errors, self.total_errors, self.correct_repairs, self.total_repairs, self.total_repairs_grdt)
->>>>>>> 3abdab33
         toc = time.clock()
         report_time = toc - tic
         return report, report_time, report_list
