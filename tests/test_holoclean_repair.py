from detect import NullDetector, ViolationDetector
import holoclean
from repair.featurize import *

TOL = 1e-9


def test_hospital():
    # 1. Setup a HoloClean session.
    hc = holoclean.HoloClean(
        db_name='holo',
        domain_thresh_1=0.0,
        domain_thresh_2=0.0,
        weak_label_thresh=0.99,
        max_domain=10000,
        cor_strength=0.6,
        nb_cor_strength=0.8,
        epochs=10,
        weight_decay=0.01,
        learning_rate=0.001,
        threads=1,
        batch_size=1,
        verbose=True,
        timeout=3 * 60000,
<<<<<<< HEAD
        print_fw=True,
        featurization_batch_size=100
=======
        feature_norm=False,
        weight_norm=False,
        print_fw=True
>>>>>>> 4c8bc987
    ).session

    # 2. Load training data and denial constraints.
    hc.load_data('hospital', '../testdata/hospital.csv')
    hc.load_dcs('../testdata/hospital_constraints.txt')
    hc.ds.set_constraints(hc.get_dcs())

    # 3. Detect erroneous cells using these two detectors.
    detectors = [NullDetector(), ViolationDetector()]
    hc.detect_errors(detectors)

    # 4. Repair errors utilizing the defined features.
    hc.setup_domain()
    featurizers = [
        InitAttrFeaturizer(),
        OccurAttrFeaturizer(),
        FreqFeaturizer(),
        ConstraintFeaturizer(),
        LangModelFeaturizer(),
    ]

    hc.repair_errors(featurizers)

    # 5. Evaluate the correctness of the results.
    report = hc.evaluate(fpath='../testdata/hospital_clean.csv',
                tid_col='tid',
                attr_col='attribute',
                val_col='correct_val')

    # We assert that our key metrics are exactly as tested for hospital.
    # If these assertions ever fail in a new change, the results should
    # be comparable if not better than before, unless a clear and correct
    # reason can be given.
    assert abs(report.precision - 1.) < TOL
    assert abs(report.recall - 231. / 509) < TOL
    assert abs(report.repair_recall - 231. / 435) < TOL
    assert report.total_repairs_grdt_correct == 0<|MERGE_RESOLUTION|>--- conflicted
+++ resolved
@@ -22,14 +22,10 @@
         batch_size=1,
         verbose=True,
         timeout=3 * 60000,
-<<<<<<< HEAD
+        feature_norm=False,
+        weight_norm=False,
         print_fw=True,
         featurization_batch_size=100
-=======
-        feature_norm=False,
-        weight_norm=False,
-        print_fw=True
->>>>>>> 4c8bc987
     ).session
 
     # 2. Load training data and denial constraints.
