--- conflicted
+++ resolved
@@ -7,66 +7,6 @@
 TOL = 1e-9
 
 
-<<<<<<< HEAD
-def test_hospital():
-    # 1. Setup a HoloClean session.
-    hc = holoclean.HoloClean(
-        db_name='holo',
-        domain_thresh_1=0.0,
-        domain_thresh_2=0.0,
-        weak_label_thresh=0.99,
-        max_domain=10000,
-        cor_strength=0.6,
-        nb_cor_strength=0.8,
-        epochs=10,
-        weight_decay=0.01,
-        learning_rate=0.001,
-        threads=1,
-        batch_size=1,
-        verbose=True,
-        timeout=3 * 60000,
-        feature_norm=False,
-        weight_norm=False,
-        print_fw=True,
-        featurization_batch_size=1000
-    ).session
-
-    # 2. Load training data and denial constraints.
-    hc.load_data('hospital', '../testdata/hospital.csv')
-    hc.load_dcs('../testdata/hospital_constraints.txt')
-    hc.ds.set_constraints(hc.get_dcs())
-
-    # 3. Detect erroneous cells using these two detectors.
-    detectors = [NullDetector(), ViolationDetector()]
-    hc.detect_errors(detectors)
-
-    # 4. Repair errors utilizing the defined features.
-    hc.setup_domain()
-    featurizers = [
-        InitAttrFeaturizer(),
-        OccurAttrFeaturizer(),
-        FreqFeaturizer(),
-        ConstraintFeaturizer(),
-        LangModelFeaturizer(),
-    ]
-
-    hc.repair_errors(featurizers)
-
-    # 5. Evaluate the correctness of the results.
-    report = hc.evaluate(fpath='../testdata/hospital_clean.csv',
-                tid_col='tid',
-                attr_col='attribute',
-                val_col='correct_val')
-
-    # We assert that our key metrics are exactly as tested for hospital.
-    # If these assertions ever fail in a new change, the results should
-    # be comparable if not better than before, unless a clear and correct
-    # reason can be given.
-    assert abs(report.precision - 1.) < TOL
-    assert abs(report.recall - 231. / 509) < TOL
-    assert abs(report.repair_recall - 231. / 435) < TOL
-    assert report.total_repairs_grdt_correct == 0
-=======
 def test_hospital_with_init():
     db_name = random_database()
 
@@ -89,7 +29,8 @@
             timeout=3 * 60000,
             feature_norm=False,
             weight_norm=False,
-            print_fw=True
+            print_fw=True,
+            featurization_batch_size=1000
         ).session
 
         # 2. Load training data and denial constraints.
@@ -153,7 +94,8 @@
             timeout=3 * 60000,
             feature_norm=False,
             weight_norm=False,
-            print_fw=True
+            print_fw=True,
+            featurization_batch_size=1000
         ).session
 
         # 2. Load training data and denial constraints.
@@ -192,5 +134,4 @@
         assert abs(report.repair_recall - 434. / 435) < TOL
         assert report.total_repairs_grdt_correct == 22
     finally:
-        delete_database(db_name)
->>>>>>> eac32348
+        delete_database(db_name)