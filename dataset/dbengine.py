from functools import partial
import logging
from multiprocessing import Pool
from string import Template
import time

import psycopg2
import sqlalchemy as sql
<<<<<<< HEAD
=======

index_template = Template('CREATE INDEX $idx_title ON "$table" ($attrs)')
drop_table_template = Template('DROP TABLE IF EXISTS "$table"')
create_table_template = Template('CREATE TABLE "$table" AS ($stmt)')
>>>>>>> a13d929f



class DBengine:
    """
    A wrapper class for postgresql engine.
    Maintains connections and executes queries.
    """
    def __init__(self, user, pwd, db, host='localhost', port=5432, pool_size=20, timeout=60000):
        self.timeout = timeout
        self._pool = Pool(pool_size) if pool_size > 1 else None
        url = 'postgresql+psycopg2://{}:{}@{}:{}/{}?client_encoding=utf8'
        url = url.format(user, pwd, host, port, db)
        self.conn = url
        con = 'dbname={} user={} password={} host={} port={}'
        con = con.format(db, user, pwd, host, port)
        self.conn_args = con
        self.engine = sql.create_engine(url, client_encoding='utf8', pool_size=pool_size)

    def execute_queries(self, queries):
        """
        Executes :param queries: in parallel.

        :param queries: (list[str]) list of SQL queries to be executed
        """
        logging.debug('Preparing to execute %d queries.', len(queries))
        tic = time.clock()
        results = self._apply_func(partial(_execute_query, conn_args=self.conn_args), [(idx, q) for idx, q in enumerate(queries)])
        toc = time.clock()
        logging.debug('Time to execute %d queries: %.2f secs', len(queries), toc-tic)
        return results

    def execute_queries_w_backup(self, queries):
        """
        Executes :param queries: that have backups in parallel. Used in featurization.

        :param queries: (list[str]) list of SQL queries to be executed
        """
        logging.debug('Preparing to execute %d queries.', len(queries))
        tic = time.clock()
        results = self._apply_func(
            partial(_execute_query_w_backup, conn_args=self.conn_args, timeout=self.timeout),
            [(idx, q) for idx, q in enumerate(queries)])
        toc = time.clock()
        logging.debug('Time to execute %d queries: %.2f secs', len(queries), toc-tic)
        return results

    def execute_query(self, query):
        """
        Executes a single :param query: using current connection.

        :param query: (str) SQL query to be executed
        """
        tic = time.clock()
        conn = self.engine.connect()
        result = conn.execute(query).fetchall()
        conn.close()
        toc = time.clock()
        logging.debug('Time to execute query: %.2f secs', toc-tic)
        return result

    def create_db_table_from_query(self, name, query):
        tic = time.clock()
        drop = drop_table_template.substitute(table=name)
        create = create_table_template.substitute(table=name, stmt=query)
        conn = self.engine.connect()
        conn.execute(drop)
        conn.execute(create)
        conn.close()
        toc = time.clock()
        logging.debug('Time to create table: %.2f secs', toc-tic)
        return True

    def create_db_index(self, name, table, attr_list):
        """
        create_db_index creates a (multi-column) index on the columns/attributes
        specified in :param attr_list: with the given :param name: on
        :param table:.

        :param name: (str) name of index
        :param table: (str) name of table
        :param attr_list: (list[str]) list of attributes/columns to create index on
        """
        # We need to quote each attribute since Postgres auto-downcases unquoted column references
        quoted_attrs = map(lambda attr: '"{}"'.format(attr), attr_list)
        stmt = index_template.substitute(idx_title=name, table=table, attrs=','.join(quoted_attrs))
        tic = time.clock()
        conn = self.engine.connect()
        result = conn.execute(stmt)
        conn.close()
        toc = time.clock()
        logging.debug('Time to create index: %.2f secs', toc-tic)
        return result

    def _apply_func(self, func, collection):
        if self._pool is None:
            return list(map(func, collection))
        return self._pool.map(func, collection)


def _execute_query(args, conn_args):
    query_id = args[0]
    query = args[1]
    logging.debug("Starting to execute query %s with id %s", query, query_id)
    tic = time.clock()
    con = psycopg2.connect(conn_args)
    cur = con.cursor()
    cur.execute(query)
    res = cur.fetchall()
    con.close()
    toc = time.clock()
    logging.debug('Time to execute query with id %d: %.2f secs', query_id, (toc - tic))
    return res


def _execute_query_w_backup(args, conn_args, timeout):
    query_id = args[0]
    query = args[1][0]
    query_backup = args[1][1]
    logging.debug("Starting to execute query %s with id %s", query, query_id)
    tic = time.clock()
    con = psycopg2.connect(conn_args)
    cur = con.cursor()
    cur.execute("SET statement_timeout to %d;"%timeout)
    try:
        cur.execute(query)
        res = cur.fetchall()
    except psycopg2.extensions.QueryCanceledError as e:
        logging.debug("Failed to execute query %s with id %s. Timeout reached.", query, query_id)
        logging.debug("Starting to execute backup query %s with id %s", query_backup, query_id)
        con.close()
        con = psycopg2.connect(conn_args)
        cur = con.cursor()
        cur.execute(query_backup)
        res = cur.fetchall()
        if len(res) == 1:
            logging.info(res)
        con.close()
    toc = time.clock()
    logging.debug('Time to execute query with id %d: %.2f secs', query_id, toc - tic)
    return res<|MERGE_RESOLUTION|>--- conflicted
+++ resolved
@@ -6,14 +6,10 @@
 
 import psycopg2
 import sqlalchemy as sql
-<<<<<<< HEAD
-=======
 
 index_template = Template('CREATE INDEX $idx_title ON "$table" ($attrs)')
 drop_table_template = Template('DROP TABLE IF EXISTS "$table"')
 create_table_template = Template('CREATE TABLE "$table" AS ($stmt)')
->>>>>>> a13d929f
-
 
 
 class DBengine:
