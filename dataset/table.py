--- conflicted
+++ resolved
@@ -40,7 +40,6 @@
         self.df = pd.DataFrame()
 
         if src == Source.FILE:
-<<<<<<< HEAD
             if fpath is None:
                 raise Exception("ERROR while loading table. File path for CSV file name expected. Please provide <fpath> param.")
             # TODO(richardwu): use COPY FROM instead of loading this into memory
@@ -50,25 +49,8 @@
             for attr in self.df.columns.values:
                 if attr not in exclude_attr_cols:
                     self.df[attr] = self.df[attr].str.strip().str.lower()
-=======
-            if len(args) < 2:
-                raise Exception("ERROR while loading table. File path and file name expected.Please provide <file_path> and <file_name>.")
-            else:
-                file_path = args[0]
-                file_name = args[1]
-                if len(args) == 3:
-                    na_values = args[2]
-                else:
-                    na_values = None
-                self.df = pd.read_csv(os.path.join(file_path,file_name), dtype=str, na_values=na_values)
-                print("DEBUGGING: {}".format(self.df.loc[1]))
-                # Normalize to lower strings and strip whitespaces.
-                # TODO: No support for numerical values. To be added.
-                for attr in self.df.columns.values:
-                    if attr != '_tid_':
-                        self.df[attr] = self.df[attr].apply(lambda x: x.lower().strip() if type(x) == str else x)
-                self.df.columns = map(str.lower, self.df.columns)
->>>>>>> 25696b0f
+            # have to lower the columns to match with clean data for now
+            self.df.columns = map(str.lower, self.df.columns)
         elif src == Source.DF:
             if df is None:
                 raise Exception("ERROR while loading table. Dataframe expected. Please provide <df> param.")
@@ -102,6 +84,9 @@
 
     def create_db_index(self, dbengine, attr_list):
         index_name = '{name}_{idx}'.format(name=self.name, idx=self.index_count)
-        dbengine.create_db_index(index_name, self.name, attr_list)
-        self.index_count += 1
+        try:
+            dbengine.create_db_index(index_name, self.name, attr_list)
+            self.index_count += 1
+        except:
+            raise Exception("ERROR while creating index for table %s on attributes %s"%(self.name, str(attr_list)))
         return