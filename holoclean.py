--- conflicted
+++ resolved
@@ -241,21 +241,13 @@
         logging.info(status)
         logging.debug('Time to collect inferred values: %.2f secs' % time)
         status, time = self.ds.get_repaired_dataset()
-<<<<<<< HEAD
-        print(status)
-        if self.env['verbose']:
-            print('Time to store repaired dataset: %.2f secs' % time)
+        logging.info(status)
+        logging.debug('Time to store repaired dataset: %.2f secs' % time)
         if self.env['print_fw']:
             status, time = self.repair_engine.get_featurizer_weights()
-            print(status)
-            if self.env['verbose']:
-                print('Time to store featurizer weights: %.2f secs' % time)
+            logging.info(status)
+            logging.debug('Time to store featurizer weights: %.2f secs' % time)
             return status
-        
-=======
-        logging.info(status)
-        logging.debug('Time to store repaired dataset: %.2f secs' % time)
->>>>>>> 3abdab33
 
     def evaluate(self, fpath, tid_col, attr_col, val_col, na_values=None):
         """
@@ -269,21 +261,10 @@
             for the current TID and attribute (i.e. cell).
         """
         name = self.ds.raw_data.name + '_clean'
-<<<<<<< HEAD
-        status, load_time = self.eval_engine.load_data(name, f_path, f_name, get_tid, get_attr, get_value, na_values=na_values)
-        print(status)
-        if self.env['verbose']:
-            print('Time to evaluate repairs: %.2f secs'%load_time)
+        status, load_time = self.eval_engine.load_data(name, fpath, tid_col, attr_col, val_col, na_values=na_values)
+        logging.info(status)
+        logging.debug('Time to evaluate repairs: %.2f secs', load_time)
         status, report_time, report_list = self.eval_engine.eval_report()
-        print(status)
-        if self.env['verbose']:
-            print('Time to generate report: %.2f secs' % report_time)
-        return report_list
-=======
-        status, load_time = self.eval_engine.load_data(name, fpath, tid_col, attr_col, val_col, na_values=na_values)
-        logging.info(status)
-        logging.debug('Time to evaluate repairs: %.2f secs', load_time)
-        status, report_time = self.eval_engine.eval_report()
         logging.info(status)
         logging.debug('Time to generate report: %.2f secs' % report_time)
->>>>>>> 3abdab33
+        return report_list